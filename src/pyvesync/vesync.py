"""VeSync API Device Libary."""

import logging
import re
import time
from itertools import chain
from typing import Tuple
from pyvesync.helpers import Helpers
import pyvesync.helpers as helpermodule
from pyvesync.vesyncbasedevice import VeSyncBaseDevice
from pyvesync.vesyncbulb import *   # noqa: F403, F401
import pyvesync.vesyncbulb as bulb_mods
from pyvesync.vesyncfan import *   # noqa: F403, F401
import pyvesync.vesyncfan as fan_mods
from pyvesync.vesyncoutlet import *   # noqa: F403, F401
import pyvesync.vesyncoutlet as outlet_mods
from pyvesync.vesyncswitch import *   # noqa: F403, F401
import pyvesync.vesyncswitch as switch_mods

logger = logging.getLogger(__name__)

API_RATE_LIMIT: int = 30
DEFAULT_TZ: str = 'America/New_York'

DEFAULT_ENER_UP_INT: int = 21600


def object_factory(dev_type, config, manager) -> Tuple[str, VeSyncBaseDevice]:
    """Get device type and instantiate class."""
    def fans(dev_type, config, manager):
        fan_cls = fan_mods.fan_modules[dev_type]  # noqa: F405
        fan_obj = getattr(fan_mods, fan_cls)
        return 'fans', fan_obj(config, manager)

    def outlets(dev_type, config, manager):
        outlet_cls = outlet_mods.outlet_modules[dev_type]  # noqa: F405
        outlet_obj = getattr(outlet_mods, outlet_cls)
        return 'outlets', outlet_obj(config, manager)

    def switches(dev_type, config, manager):
        switch_cls = switch_mods.switch_modules[dev_type]  # noqa: F405
        switch_obj = getattr(switch_mods, switch_cls)
        return 'switches', switch_obj(config, manager)

    def bulbs(dev_type, config, manager):
        bulb_cls = bulb_mods.bulb_modules[dev_type]  # noqa: F405
        bulb_obj = getattr(bulb_mods, bulb_cls)
        return 'bulbs', bulb_obj(config, manager)

    if dev_type in fan_mods.fan_modules:  # type: ignore  # noqa: F405
        type_str, dev_obj = fans(dev_type, config, manager)
    elif dev_type in outlet_mods.outlet_modules:  # type: ignore  # noqa: F405
        type_str, dev_obj = outlets(dev_type, config, manager)
    elif dev_type in switch_mods.switch_modules:  # type: ignore  # noqa: F405
        type_str, dev_obj = switches(dev_type, config, manager)
    elif dev_type in bulb_mods.bulb_modules:  # type: ignore  # noqa: F405
        type_str, dev_obj = bulbs(dev_type, config, manager)
    else:
        logger.debug('Unknown device named %s model %s',
                     config.get('deviceName', ''),
                     config.get('deviceType', '')
                     )
        type_str = 'unknown'
        dev_obj = None
    return type_str, dev_obj


class VeSync:  # pylint: disable=function-redefined
    """VeSync API functions."""

    def __init__(self, username, password, time_zone=DEFAULT_TZ, debug=False):
        """Initialize VeSync class with username, password and time zone."""
<<<<<<< HEAD
        self.debug = debug
        if debug:  # pragma: no cover
            logger.setLevel(logging.DEBUG)
            bulb_mods.logger.setLevel(logging.DEBUG)
            switch_mods.logger.setLevel(logging.DEBUG)
            outlet_mods.logger.setLevel(logging.DEBUG)
            fan_mods.logger.setLevel(logging.DEBUG)
            helpermodule.logger.setLevel(logging.DEBUG)
=======
        self._debug = debug
        if debug:
            self.debug = debug
>>>>>>> 8861ec5f
        self.username = username
        self.password = password
        self.token = None
        self.account_id = None
        self.devices = None
        self.enabled = False
        self.update_interval = API_RATE_LIMIT
        self.last_update_ts = None
        self.in_process = False
        self._energy_update_interval = DEFAULT_ENER_UP_INT
        self._energy_check = True
        self._dev_list = {}
        self.outlets = []
        self.switches = []
        self.fans = []
        self.bulbs = []
        self.scales = []

        self._dev_list = {
            'fans': self.fans,
            'outlets': self.outlets,
            'switches': self.switches,
            'bulbs': self.bulbs
        }

        if isinstance(time_zone, str) and time_zone:
            reg_test = r'[^a-zA-Z/_]'
            if bool(re.search(reg_test, time_zone)):
                self.time_zone = DEFAULT_TZ
                logger.debug('Invalid characters in time zone - %s',
                             time_zone)
            else:
                self.time_zone = time_zone
        else:
            self.time_zone = DEFAULT_TZ
            logger.debug('Time zone is not a string')

    @property
    def debug(self) -> bool:
        """Return debug flag."""
        return self._debug

    @debug.setter
    def debug(self, new_flag: bool) -> None:
        """Set debug flag."""
        log_modules = [bulb_mods,
                       switch_mods,
                       outlet_mods,
                       fan_mods,
                       helpermodule]
        if new_flag:
            logger.setLevel(logging.DEBUG)
            for m in log_modules:
                m.logger.setLevel(logging.DEBUG)
        elif new_flag is False:
            logger.setLevel(logging.WARNING)
            for m in log_modules:
                m.logger.setLevel(logging.WARNING)
        self._debug = new_flag

    @property
    def energy_update_interval(self) -> int:
        """Return energy update interval."""
        return self._energy_update_interval

    @energy_update_interval.setter
    def energy_update_interval(self, new_energy_update: int) -> None:
        """Set energy update interval in seconds."""
        if new_energy_update > 0:
            self._energy_update_interval = new_energy_update

    @staticmethod
    def remove_dev_test(device, new_list: list) -> bool:
        """Test if device should be removed - False = Remove."""
        if isinstance(new_list, list) and device.cid:
            for item in new_list:
                device_found = False
                if 'cid' in item:
                    if device.cid == item['cid']:
                        device_found = True
                        break
                else:
                    logger.debug('No cid found in - %s', str(item))
            if not device_found:
                logger.debug(
                    'Device removed - %s - %s',
                    device.device_name, device.device_type
                )
                return False
        return True

    def add_dev_test(self, new_dev: dict) -> bool:
        """Test if new device should be added - True = Add."""
        if 'cid' in new_dev:
            for _, v in self._dev_list.items():
                for dev in v:
                    if (
                        dev.cid == new_dev.get('cid')
                        and new_dev.get('subDeviceNo', 0) == dev.sub_device_no
                    ):
                        return False
        return True

    def remove_old_devices(self, devices: list) -> bool:
        """Remove devices not found in device list return."""
        for k, v in self._dev_list.items():
            before = len(v)
            v[:] = [x for x in v if self.remove_dev_test(x, devices)]
            after = len(v)
            if before != after:
                logger.debug('%s %s removed', str((before - after)), k)
        return True

    @staticmethod
    def set_dev_id(devices: list) -> list:
        """Correct devices without cid or uuid."""
        dev_num = 0
        dev_rem = []
        for dev in devices:
            if dev.get('cid') is None:
                if dev.get('macID') is not None:
                    dev['cid'] = dev['macID']
                elif dev.get('uuid') is not None:
                    dev['cid'] = dev['uuid']
                else:
                    dev_rem.append(dev_num)
                    logger.warning('Device with no ID  - %s',
                                   dev.get('deviceName'))
            dev_num += 1
            if dev_rem:
                devices = [i for j, i in enumerate(
                            devices) if j not in dev_rem]
        return devices

    def process_devices(self, dev_list: list) -> bool:
        """Instantiate Device Objects."""
        devices = VeSync.set_dev_id(dev_list)

        num_devices = 0
        for _, v in self._dev_list.items():
            if isinstance(v, list):
                num_devices += len(v)
            else:
                num_devices += 1

        if not devices:
            logger.warning('No devices found in api return')
            return False
        if num_devices == 0:
            logger.debug('New device list initialized')
        else:
            self.remove_old_devices(devices)

        devices[:] = [x for x in devices if self.add_dev_test(x)]

        detail_keys = ['deviceType', 'deviceName', 'deviceStatus']
        for dev in devices:
            if not all(k in dev for k in detail_keys):
                logger.debug('Error adding device')
                continue
            dev_type = dev.get('deviceType')
            try:
                device_str, device_obj = object_factory(dev_type, dev, self)
                device_list = getattr(self, device_str)
                device_list.append(device_obj)
            except AttributeError as err:
                logger.debug('Error - %s', err)
                logger.debug('%s device not added', dev_type)
                continue

        return True

    def get_devices(self) -> bool:
        """Return tuple listing outlets, switches, and fans of devices."""
        if not self.enabled:
            return False

        self.in_process = True
        proc_return = False
        response, _ = Helpers.call_api(
            '/cloud/v1/deviceManaged/devices',
            'post',
            headers=Helpers.req_header_bypass(),
            json_object=Helpers.req_body(self, 'devicelist'),
        )

        if response and Helpers.code_check(response):
            if 'result' in response and 'list' in response['result']:
                device_list = response['result']['list']
                proc_return = self.process_devices(device_list)
            else:
                logger.error('Device list in response not found')
        else:
            logger.warning('Error retrieving device list')

        self.in_process = False

        return proc_return

    def login(self) -> bool:
        """Return True if log in request succeeds."""
        user_check = isinstance(self.username, str) and len(self.username) > 0
        pass_check = isinstance(self.password, str) and len(self.password) > 0
        if user_check is False:
            logger.error('Username invalid')
            return False
        if pass_check is False:
            logger.error('Password invalid')
            return False

        response, _ = Helpers.call_api(
            '/cloud/v1/user/login', 'post',
            json_object=Helpers.req_body(self, 'login')
        )

        if Helpers.code_check(response) and 'result' in response:
            self.token = response.get('result').get('token')
            self.account_id = response.get('result').get('accountID')
            self.enabled = True
            logger.debug('Login successful')
            logger.debug('token %s', self.token)
            logger.debug('account_id %s', self.account_id)

            return True
        logger.error('Error logging in with username and password')
        return False

    def device_time_check(self) -> bool:
        """Test if update interval has been exceeded."""
        if (
            self.last_update_ts is None
            or (time.time() - self.last_update_ts) > self.update_interval
        ):
            return True
        return False

    def update(self) -> None:
        """Fetch updated information about devices."""
        if self.device_time_check():

            if not self.enabled:
                logger.error('Not logged in to VeSync')
                return
            self.get_devices()

            devices = list(self._dev_list.values())

            logger.debug('Start updating the device details one by one')
            for device in chain(*devices):
                device.update()

            self.last_update_ts = time.time()

    def update_energy(self, bypass_check=False) -> None:
        """Fetch updated energy information about devices."""
        if self.outlets:
            for outlet in self.outlets:
                outlet.update_energy(bypass_check)

    def update_all_devices(self) -> None:
        """Run get_details() for each device."""
        devices = list(self._dev_list.keys())
        for dev in chain(*devices):
            dev.get_details()<|MERGE_RESOLUTION|>--- conflicted
+++ resolved
@@ -70,7 +70,6 @@
 
     def __init__(self, username, password, time_zone=DEFAULT_TZ, debug=False):
         """Initialize VeSync class with username, password and time zone."""
-<<<<<<< HEAD
         self.debug = debug
         if debug:  # pragma: no cover
             logger.setLevel(logging.DEBUG)
@@ -79,11 +78,6 @@
             outlet_mods.logger.setLevel(logging.DEBUG)
             fan_mods.logger.setLevel(logging.DEBUG)
             helpermodule.logger.setLevel(logging.DEBUG)
-=======
-        self._debug = debug
-        if debug:
-            self.debug = debug
->>>>>>> 8861ec5f
         self.username = username
         self.password = password
         self.token = None
